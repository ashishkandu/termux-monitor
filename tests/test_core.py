--- conflicted
+++ resolved
@@ -8,7 +8,6 @@
 
 from src.termux_monitor.config import GetCountryConfig, TelephonyConfig
 
-<<<<<<< HEAD
 
 def lazy_imports():
     global \
@@ -41,9 +40,6 @@
         # Import modules after mocking is set up
         lazy_imports()
         yield
-=======
-logging.disable(100)
->>>>>>> bb80bb04
 
 
 def lazy_imports():
